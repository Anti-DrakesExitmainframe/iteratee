--- conflicted
+++ resolved
@@ -15,55 +15,45 @@
 import java.util.zip.{ ZipEntry, ZipFile }
 import scala.Predef.genericArrayOps
 import scala.collection.JavaConverters._
-<<<<<<< HEAD
-import scala.util.control.NonFatal
-=======
 import scala.util.{ Left, Right }
->>>>>>> 4ae14fa5
 
 trait FileModule[F[_]] { this: Module[F] { type M[f[_]] <: MonadError[f, Throwable] } =>
-  protected def captureEffect[A](a: => A): Eval[F[A]] =
-    Eval.always {
-      try F.pure(a)
-      catch {
-        case NonFatal(e) => F.raiseError(e)
-      }
-    }
+  protected def captureEffect[A](a: => A): F[A] = F.catchNonFatal(a)
 
   final def readLines(file: File): Enumerator[F, String] =
     Enumerator.liftMEval(
-      captureEffect(new BufferedReader(new FileReader(file)))
+      Eval.always(captureEffect(new BufferedReader(new FileReader(file))))
     )(F).flatMap { reader =>
-      new LineEnumerator(reader).ensureEval(captureEffect(reader.close()))(F)
+      new LineEnumerator(reader).ensureEval(Eval.later(captureEffect(reader.close())))(F)
     }(F)
 
   final def readLinesFromStream(stream: InputStream): Enumerator[F, String] =
     Enumerator.liftMEval(
-      captureEffect(new BufferedReader(new InputStreamReader(stream)))
+      Eval.always(captureEffect(new BufferedReader(new InputStreamReader(stream))))
     )(F).flatMap { reader =>
-      new LineEnumerator(reader).ensureEval(captureEffect(reader.close()))(F)
+      new LineEnumerator(reader).ensureEval(Eval.later(captureEffect(reader.close())))(F)
     }(F)
 
   final def readBytes(file: File): Enumerator[F, Array[Byte]] =
     Enumerator.liftMEval(
-      captureEffect(new BufferedInputStream(new FileInputStream(file)))
+      Eval.always(captureEffect(new BufferedInputStream(new FileInputStream(file))))
     )(F).flatMap { stream =>
-      new ByteEnumerator(stream).ensureEval(captureEffect(stream.close()))(F)
+      new ByteEnumerator(stream).ensureEval(Eval.later(captureEffect(stream.close())))(F)
     }(F)
 
   final def readBytesFromStream(stream: InputStream): Enumerator[F, Array[Byte]] =
-    Enumerator.liftMEval(captureEffect(new BufferedInputStream(stream)))(F).flatMap { stream =>
-      new ByteEnumerator(stream).ensureEval(captureEffect(stream.close()))(F)
+    Enumerator.liftMEval(Eval.always(captureEffect(new BufferedInputStream(stream))))(F).flatMap { stream =>
+      new ByteEnumerator(stream).ensureEval(Eval.later(captureEffect(stream.close())))(F)
     }(F)
 
   final def readZipStreams(file: File): Enumerator[F, (ZipEntry, InputStream)] =
-    Enumerator.liftMEval(captureEffect(new ZipFile(file)))(F).flatMap { zipFile =>
+    Enumerator.liftMEval(Eval.always(captureEffect(new ZipFile(file))))(F).flatMap { zipFile =>
       new ZipFileEnumerator(zipFile, zipFile.entries.asScala)
-        .ensureEval(captureEffect(zipFile.close()))(F)
+        .ensureEval(Eval.later(captureEffect(zipFile.close())))(F)
     }(F)
 
   final def listFiles(dir: File): Enumerator[F, File] =
-    Enumerator.liftMEval(captureEffect(dir.listFiles))(F).flatMap {
+    Enumerator.liftMEval(Eval.always(captureEffect(dir.listFiles)))(F).flatMap {
       case null => Enumerator.empty[F, File](F)
       case files => Enumerator.enumVector(files.toVector)(F)
     }(F)
@@ -74,17 +64,10 @@
   }(F)
 
   private[this] final class LineEnumerator(reader: BufferedReader) extends Enumerator[F, String] {
-<<<<<<< HEAD
-    final def apply[A](step: Step[F, String, A]): F[Step[F, String, A]] =
-      if (step.isDone) F.pure(step) else F.flatMap(captureEffect(reader.readLine()).value) {
-        case null => F.pure(step)
-        case line => F.flatMap(step.feedEl(line))(apply)
-=======
     final def apply[A](s: Step[F, String, A]): F[Step[F, String, A]] = F.tailRecM(s) { step =>
       if (step.isDone) F.pure(Right(step)) else F.flatMap(captureEffect(reader.readLine())) {
         case null => F.pure(Right(step))
         case line => F.map(step.feedEl(line))(Left(_))
->>>>>>> 4ae14fa5
       }
     }
   }
@@ -98,13 +81,8 @@
           val bytesRead = stream.read(array, 0, bufferSize)
           val read = if (bytesRead == bufferSize) array else array.slice(0, bytesRead)
 
-<<<<<<< HEAD
-          if (read == -1) F.pure(step) else F.flatMap(step.feedEl(array.slice(0, read)))(apply(_))
-        }.value
-=======
           if (bytesRead == -1) F.pure(Right(step)) else F.map(step.feedEl(read))(Left(_))
         }
->>>>>>> 4ae14fa5
       )
     }
   }
@@ -118,18 +96,11 @@
             if (iterator.hasNext) {
               val entry = iterator.next
 
-<<<<<<< HEAD
-            F.flatMap(step.feedEl((entry, zipFile.getInputStream(entry))))(apply)
-          } else F.pure(step)
-        ).value
-      )
-=======
               F.map(step.feedEl((entry, zipFile.getInputStream(entry))))(Left(_))
             } else F.pure(Right(step))
           )
         )
       }
->>>>>>> 4ae14fa5
   }
 }
 
